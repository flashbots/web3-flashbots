--- conflicted
+++ resolved
@@ -1,14 +1,9 @@
 [tool.poetry]
-<<<<<<< HEAD
 authors = ["Georgios Konstantopoulos <me@gakonst.com>", "Nikolas Papaioannou <n0k0@hacky.software>"]
-=======
 name = "flashbots"
 version = "1.0.1"
->>>>>>> 45fdd43e
 description = ""
-name = "flashbots"
 readme = "README.md"
-version = "1.0.0"
 
 [tool.poetry.dependencies]
 python = "^3.9"
