from typing import Optional, Union, cast

from eth_account.signers.local import LocalAccount
from eth_typing import URI
from web3 import Web3
from web3._utils.module import attach_modules

from .flashbots import Flashbots
from .middleware import construct_flashbots_middleware
from .provider import FlashbotProvider

DEFAULT_FLASHBOTS_RELAY = "https://relay.flashbots.net"


class FlashbotsWeb3(Web3):
    flashbots: Flashbots


def flashbot(
    w3: Web3,
    signature_account: LocalAccount,
    endpoint_uri: Optional[Union[URI, str]] = None,
) -> FlashbotsWeb3:
    """Inject the Flashbots module and middleware into a Web3 instance.

    This method enables sending bundles to various relays using "eth_sendBundle".

    Args:
        w3: The Web3 instance to modify.
        signature_account: The account used for signing transactions.
        endpoint_uri: The relay endpoint URI. Defaults to Flashbots relay.

    Returns:
        The modified Web3 instance with Flashbots functionality.

    Examples:
        Using default Flashbots relay:
            >>> flashbot(w3, signer)

        Using custom relay:
            >>> flashbot(w3, signer, CUSTOM_RELAY_URL)

    Available relay URLs:
        - Titan: 'https://rpc.titanbuilder.xyz/'
        - Beaver: 'https://rpc.beaverbuild.org/'
        - Rsync: 'https://rsync-builder.xyz/'
        - Flashbots: 'https://relay.flashbots.net' (default)
    """

    flashbots_provider = FlashbotProvider(signature_account, endpoint_uri)
<<<<<<< HEAD
=======

>>>>>>> 7892c87e
    flash_middleware = construct_flashbots_middleware(flashbots_provider)
    w3.middleware_onion.add(flash_middleware)

    # attach modules to add the new namespace commands
    attach_modules(w3, {"flashbots": (Flashbots,)})

    return cast(FlashbotsWeb3, w3)<|MERGE_RESOLUTION|>--- conflicted
+++ resolved
@@ -48,10 +48,6 @@
     """
 
     flashbots_provider = FlashbotProvider(signature_account, endpoint_uri)
-<<<<<<< HEAD
-=======
-
->>>>>>> 7892c87e
     flash_middleware = construct_flashbots_middleware(flashbots_provider)
     w3.middleware_onion.add(flash_middleware)
 
