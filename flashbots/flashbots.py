import rlp
import time
from functools import reduce
from typing import Any, Dict, List, Optional, Callable, Union

from eth_account import Account
from eth_account._utils.legacy_transactions import (
    Transaction,
    encode_transaction,
    serializable_unsigned_transaction_from_dict,
)
from eth_account._utils.typed_transactions import (
    AccessListTransaction,
    DynamicFeeTransaction,
)
from eth_typing import HexStr
from hexbytes import HexBytes
from toolz import dissoc
from web3 import Web3
from web3.exceptions import TransactionNotFound
from web3.method import Method
from web3.module import Module
from web3.types import RPCEndpoint, Nonce, TxParams

from .types import (
    FlashbotsOpts,
    FlashbotsBundleRawTx,
    FlashbotsBundleTx,
    FlashbotsBundleDictTx,
    SignedTxAndHash,
    TxReceipt,
)


SECONDS_PER_BLOCK = 15


class FlashbotsRPC:
    eth_sendBundle = RPCEndpoint("eth_sendBundle")
    eth_callBundle = RPCEndpoint("eth_callBundle")
    eth_sendPrivateTransaction = RPCEndpoint("eth_sendPrivateTransaction")
    eth_cancelPrivateTransaction = RPCEndpoint("eth_cancelPrivateTransaction")
<<<<<<< HEAD
    flashbots_getBundleStats = RPCEndpoint("flashbots_getBundleStats")
    flashbots_getUserStats = RPCEndpoint("flashbots_getUserStats")
=======
>>>>>>> 95ff62d8


class FlashbotsBundleResponse:
    w3: Web3
    bundle: List[SignedTxAndHash]
    target_block_number: int

    def __init__(self, w3: Web3, txs: List[HexBytes], target_block_number: int):
        self.w3 = w3

        def parse_tx(tx):
            return {
                "signed_transaction": tx,
                "hash": self.w3.keccak(tx),
            }

        self.bundle = list(map(parse_tx, txs))
        self.target_block_number = target_block_number

    def wait(self) -> None:
        """Waits until the target block has been reached"""
        while self.w3.eth.block_number < self.target_block_number:
            time.sleep(1)

    def receipts(self) -> List[TxReceipt]:
        """Returns all the transaction receipts from the submitted bundle"""
        self.wait()
        return list(
            map(lambda tx: self.w3.eth.get_transaction_receipt(tx["hash"]), self.bundle)
        )


class FlashbotsPrivateTransactionResponse:
    w3: Web3
    tx: SignedTxAndHash
    max_block_number: int

    def __init__(self, w3: Web3, signed_tx: HexBytes, max_block_number: int):
        self.w3 = w3
        self.max_block_number = max_block_number
        self.tx = {
            "signed_transaction": signed_tx,
            "hash": self.w3.sha3(signed_tx),
        }

    def wait(self) -> bool:
        """Waits up to max block number, returns `True` if/when tx has been mined.

        If tx has not been mined by the time the current block > max_block_number, returns `False`."""
        while True:
            try:
                self.w3.eth.get_transaction(self.tx["hash"])
                return True
            except TransactionNotFound:
                if self.w3.eth.block_number > self.max_block_number:
                    return False
                time.sleep(1)

    def receipt(self) -> Optional[TxReceipt]:
        """Gets private tx receipt if tx has been mined. If tx is not mined within `max_block_number` period, returns None."""
        if self.wait():
            return self.w3.eth.get_transaction_receipt(self.tx["hash"])
        else:
            return None


class Flashbots(Module):
    signed_txs: List[HexBytes]
    response: Union[FlashbotsBundleResponse, FlashbotsPrivateTransactionResponse]

    def sign_bundle(
        self,
        bundled_transactions: List[
            Union[FlashbotsBundleTx, FlashbotsBundleRawTx, FlashbotsBundleDictTx]
        ],
    ) -> List[HexBytes]:
        """Given a bundle of signed and unsigned transactions, it signs them all"""
        nonces: Dict[HexStr, Nonce] = {}
        signed_transactions: List[HexBytes] = []

        for tx in bundled_transactions:
            if "signed_transaction" in tx:  # FlashbotsBundleRawTx
                tx_params = _parse_signed_tx(tx["signed_transaction"])
                nonces[tx_params["from"]] = tx_params["nonce"] + 1
                signed_transactions.append(tx["signed_transaction"])

            elif "signer" in tx:  # FlashbotsBundleTx
                signer, tx = tx["signer"], tx["transaction"]
                tx["from"] = signer.address

                if tx.get("nonce") is None:
                    tx["nonce"] = nonces.get(
                        signer.address,
                        self.web3.eth.get_transaction_count(signer.address),
                    )
                nonces[signer.address] = tx["nonce"] + 1

                if "gas" not in tx:
                    tx["gas"] = self.web3.eth.estimateGas(tx)

                signed_tx = signer.sign_transaction(tx)
                signed_transactions.append(signed_tx.rawTransaction)

            elif all(key in tx for key in ["v", "r", "s"]):  # FlashbotsBundleDictTx
                v, r, s = (
                    tx["v"],
                    int(tx["r"].hex(), base=16),
                    int(tx["s"].hex(), base=16),
                )

                tx_dict = {
                    "nonce": tx["nonce"],
                    "data": HexBytes(tx["input"]),
                    "value": tx["value"],
                    "gas": tx["gas"],
                }

                if "maxFeePerGas" in tx or "maxPriorityFeePerGas" in tx:
                    assert "maxFeePerGas" in tx and "maxPriorityFeePerGas" in tx
                    tx_dict["maxFeePerGas"], tx_dict["maxPriorityFeePerGas"] = (
                        tx["maxFeePerGas"],
                        tx["maxPriorityFeePerGas"],
                    )
                else:
                    assert "gasPrice" in tx
                    tx_dict["gasPrice"] = tx["gasPrice"]

                if tx.get("accessList"):
                    tx_dict["accessList"] = tx["accessList"]

                if tx.get("chainId"):
                    tx_dict["chainId"] = tx["chainId"]

                if tx.get("to"):
                    tx_dict["to"] = HexBytes(tx["to"])

                unsigned_tx = serializable_unsigned_transaction_from_dict(tx_dict)
                raw = encode_transaction(unsigned_tx, vrs=(v, r, s))
                assert self.web3.keccak(raw) == tx["hash"]
                signed_transactions.append(raw)

        return signed_transactions

    def to_hex(self, signed_transaction: bytes) -> str:
        tx_hex = signed_transaction.hex()
        if tx_hex[0:2] != "0x":
            tx_hex = f"0x{tx_hex}"
        return tx_hex

    def send_raw_bundle_munger(
        self,
        signed_bundled_transactions: List[HexBytes],
        target_block_number: int,
        opts: Optional[FlashbotsOpts] = None,
    ) -> List[Any]:
<<<<<<< HEAD
        """Given a raw signed bundle, it packages it up with the block number and the timestamps"""
=======
        """Given a raw signed bundle, it packages it up with the block numbre and the timestamps"""
>>>>>>> 95ff62d8
        # convert to hex
        return [
            {
                "txs": list(map(lambda x: self.to_hex(x), signed_bundled_transactions)),
                "blockNumber": hex(target_block_number),
                "minTimestamp": opts["minTimestamp"] if opts else 0,
                "maxTimestamp": opts["maxTimestamp"] if opts else 0,
                "revertingTxHashes": opts["revertingTxHashes"] if opts else [],
            }
        ]

    sendRawBundle: Method[Callable[[Any], Any]] = Method(
        FlashbotsRPC.eth_sendBundle, mungers=[send_raw_bundle_munger]
    )
    send_raw_bundle = sendRawBundle

    def send_bundle_munger(
        self,
        bundled_transactions: List[Union[FlashbotsBundleTx, FlashbotsBundleRawTx]],
        target_block_number: int,
        opts: Optional[FlashbotsOpts] = None,
    ) -> List[Any]:
        signed_txs = self.sign_bundle(bundled_transactions)
        self.response = FlashbotsBundleResponse(
            self.web3, signed_txs, target_block_number
        )
        return self.send_raw_bundle_munger(signed_txs, target_block_number, opts)

    def raw_bundle_formatter(self, resp) -> Any:
        return lambda _: resp.response

    sendBundle: Method[Callable[[Any], Any]] = Method(
        FlashbotsRPC.eth_sendBundle,
        mungers=[send_bundle_munger],
        result_formatters=raw_bundle_formatter,
    )
    send_bundle = sendBundle

    def simulate(
        self,
        bundled_transactions: List[Union[FlashbotsBundleTx, FlashbotsBundleRawTx]],
        block_tag: Union[int, str] = None,
        state_block_tag: int = None,
        block_timestamp: int = None,
    ):
        # interpret block number from tag
        block_number = (
            self.web3.eth.block_number
            if block_tag is None or block_tag == "latest"
            else block_tag
        )

        # sets evm params
        evm_block_number = self.web3.toHex(block_number)
        evm_block_state_number = (
            state_block_tag
            if state_block_tag is not None
            else self.web3.toHex(block_number - 1)
        )
        evm_timestamp = (
            block_timestamp
            if block_timestamp is not None
            else self.extrapolate_timestamp(block_number, self.web3.eth.block_number)
        )

        signed_bundled_transactions = self.sign_bundle(bundled_transactions)
        # calls evm simulator
        call_result = self.call_bundle(
            signed_bundled_transactions,
            evm_block_number,
            evm_block_state_number,
            evm_timestamp,
        )

        return {
            "bundleHash": call_result["bundleHash"],
            "coinbaseDiff": call_result["coinbaseDiff"],
            "results": call_result["results"],
            "signedBundledTransactions": signed_bundled_transactions,
            "totalGasUsed": reduce(
                lambda a, b: a + b["gasUsed"], call_result["results"], 0
            ),
        }

    def extrapolate_timestamp(self, block_tag: int, latest_block_number: int):
        block_delta = block_tag - latest_block_number
        if block_delta < 0:
            raise Exception("block extrapolation negative")
        return self.web3.eth.get_block(latest_block_number)["timestamp"] + (
            block_delta * SECONDS_PER_BLOCK
        )

    def call_bundle_munger(
        self,
        signed_bundled_transactions: List[
            Union[FlashbotsBundleTx, FlashbotsBundleRawTx]
        ],
        evm_block_number,
        evm_block_state_number,
        evm_timestamp,
        opts: Optional[FlashbotsOpts] = None,
    ) -> Any:
        """Given a raw signed bundle, it packages it up with the block number and the timestamps"""
        inpt = [
            {
                "txs": list(map(lambda x: x.hex(), signed_bundled_transactions)),
                "blockNumber": evm_block_number,
                "stateBlockNumber": evm_block_state_number,
                "timestamp": evm_timestamp,
            }
        ]
        return inpt

    call_bundle: Method[Callable[[Any], Any]] = Method(
        json_rpc_method=FlashbotsRPC.eth_callBundle, mungers=[call_bundle_munger]
    )

<<<<<<< HEAD
    def get_user_stats_munger(self) -> List:
        return [{"blockNumber": hex(self.web3.eth.blockNumber)}]

    getUserStats: Method[Callable[[Any], Any]] = Method(
        json_rpc_method=FlashbotsRPC.flashbots_getUserStats,
        mungers=[get_user_stats_munger],
    )

    get_user_stats = getUserStats

    def get_bundle_stats_munger(
        self, bundle_hash: Union[str, int], block_number: Union[str, int]
    ) -> List:
        if isinstance(bundle_hash, int):
            bundle_hash = hex(bundle_hash)
        if isinstance(block_number, int):
            block_number = hex(block_number)
        return [{"bundleHash": bundle_hash, "blockNumber": block_number}]

    getBundleStats: Method[Callable[[Any], Any]] = Method(
        json_rpc_method=FlashbotsRPC.flashbots_getBundleStats,
        mungers=[get_bundle_stats_munger],
    )
    get_bundle_stats = getBundleStats

=======
>>>>>>> 95ff62d8
    # sends private transaction
    # returns tx hash
    def send_private_transaction_munger(
        self,
        transaction: Union[FlashbotsBundleTx, FlashbotsBundleRawTx],
        max_block_number: Optional[int] = None,
    ) -> Any:
        """Sends a single transaction to Flashbots.

        If `max_block_number` is set, Flashbots will try to submit the transaction in every block <= that block (max 25 blocks from present)."""
        signed_transaction: str
        if "signed_transaction" in transaction:
            signed_transaction = transaction["signed_transaction"]
        else:
            signed_transaction = (
                transaction["signer"]
                .sign_transaction(transaction["transaction"])
                .rawTransaction
            )
        if max_block_number is None:
            # get current block num, add 25
            current_block = self.web3.eth.block_number
            max_block_number = current_block + 25
        params = {
            "tx": self.to_hex(signed_transaction),
            "maxBlockNumber": max_block_number,
        }
        self.response = FlashbotsPrivateTransactionResponse(
            self.web3, signed_transaction, max_block_number
        )
        return [params]

    sendPrivateTransaction: Method[Callable[[Any], Any]] = Method(
        json_rpc_method=FlashbotsRPC.eth_sendPrivateTransaction,
        mungers=[send_private_transaction_munger],
        result_formatters=raw_bundle_formatter,
    )
    send_private_transaction = sendPrivateTransaction

    # cancels private tx given pending private tx hash
    # returns True if successful, False otherwise
    def cancel_private_transaction_munger(
        self,
        tx_hash: str,
    ) -> bool:
        """Stops a private transaction from being sent to miners by Flashbots.

        Note: if a transaction has already been received by a miner, it may still be mined. This simply stops further submissions."""
        params = {
            "txHash": tx_hash,
        }
        return [params]

    cancelPrivateTransaction: Method[Callable[[Any], Any]] = Method(
        json_rpc_method=FlashbotsRPC.eth_cancelPrivateTransaction,
        mungers=[cancel_private_transaction_munger],
    )
    cancel_private_transaction = cancelPrivateTransaction


def _parse_signed_tx(signed_tx: HexBytes) -> TxParams:
    # decode tx params based on its type
    tx_type = signed_tx[0]
    if tx_type > int("0x7f", 16):
        # legacy and EIP-155 transactions
        decoded_tx = rlp.decode(signed_tx, Transaction).as_dict()
    else:
        # typed transactions (EIP-2718)
        if tx_type == 1:
            # EIP-2930
            sedes = AccessListTransaction._signed_transaction_serializer
        elif tx_type == 2:
            # EIP-1559
            sedes = DynamicFeeTransaction._signed_transaction_serializer
        else:
            raise ValueError(f"Unknown transaction type: {tx_type}.")
        decoded_tx = rlp.decode(signed_tx[1:], sedes).as_dict()

    # recover sender address and remove signature fields
    decoded_tx["from"] = Account.recover_transaction(signed_tx)
    decoded_tx = dissoc(decoded_tx, "v", "r", "s")
    return decoded_tx<|MERGE_RESOLUTION|>--- conflicted
+++ resolved
@@ -40,11 +40,8 @@
     eth_callBundle = RPCEndpoint("eth_callBundle")
     eth_sendPrivateTransaction = RPCEndpoint("eth_sendPrivateTransaction")
     eth_cancelPrivateTransaction = RPCEndpoint("eth_cancelPrivateTransaction")
-<<<<<<< HEAD
     flashbots_getBundleStats = RPCEndpoint("flashbots_getBundleStats")
     flashbots_getUserStats = RPCEndpoint("flashbots_getUserStats")
-=======
->>>>>>> 95ff62d8
 
 
 class FlashbotsBundleResponse:
@@ -200,11 +197,7 @@
         target_block_number: int,
         opts: Optional[FlashbotsOpts] = None,
     ) -> List[Any]:
-<<<<<<< HEAD
-        """Given a raw signed bundle, it packages it up with the block number and the timestamps"""
-=======
         """Given a raw signed bundle, it packages it up with the block numbre and the timestamps"""
->>>>>>> 95ff62d8
         # convert to hex
         return [
             {
@@ -322,7 +315,6 @@
         json_rpc_method=FlashbotsRPC.eth_callBundle, mungers=[call_bundle_munger]
     )
 
-<<<<<<< HEAD
     def get_user_stats_munger(self) -> List:
         return [{"blockNumber": hex(self.web3.eth.blockNumber)}]
 
@@ -348,8 +340,6 @@
     )
     get_bundle_stats = getBundleStats
 
-=======
->>>>>>> 95ff62d8
     # sends private transaction
     # returns tx hash
     def send_private_transaction_munger(
